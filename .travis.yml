--- conflicted
+++ resolved
@@ -14,12 +14,8 @@
       python: 3.7
 
 install:
-<<<<<<< HEAD
   - pip install tensorflow
-=======
-  - pip install $TENSORFLOW $KERAS
   - pip install packaging==21.0
->>>>>>> ed31748d
   - pip install .
 
 script:
