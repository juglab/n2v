from __future__ import absolute_import
from setuptools import setup, find_packages
from os import path

_dir = path.abspath(path.dirname(__file__))

with open(path.join(_dir, 'n2v', 'version.py')) as f:
    exec(f.read())

with open(path.join(_dir, 'README.md')) as f:
    long_description = f.read()

setup(name='n2v',
      version=__version__,
      description='Noise2Void allows the training of a denoising CNN from individual noisy images. This implementation'
                  'extends CSBDeep.',
      long_description=long_description,
      long_description_content_type='text/markdown',
      url='https://github.com/juglab/n2v/',
      author='Tim-Oliver Buchholz, Alexander Krull',
      author_email='tim-oliver.buchholz@fmi.ch, a.f.f.krull@bham.ac.uk',
      license='BSD 3-Clause License',
      packages=find_packages(),

      project_urls={
          'Repository': 'https://github.com/juglab/n2v/',
      },

      classifiers=[
          'Development Status :: 4 - Beta',
          'Intended Audience :: Science/Research',
          'Topic :: Scientific/Engineering',
          'License :: OSI Approved :: BSD License',

          'Programming Language :: Python :: 3.7',
          'Programming Language :: Python :: 3.8',
          'Programming Language :: Python :: 3.9',
          'Programming Language :: Python :: 3.10',
      ],

<<<<<<< HEAD
      scripts=['scripts/trainN2V.py',
               'scripts/predictN2V.py'
               ],
=======
      scripts=[
          'scripts/trainN2V.py',
          'scripts/predictN2V.py'
      ],
>>>>>>> 3748321b

      install_requires=[
          "numpy",
          "tifffile",
          "imagecodecs>=2020.2.18",
          "backports.tempfile;python_version<'3.4'",
          "csbdeep>=0.7.2,<0.8.0",
          "Pillow",
          "ruamel.yaml>=0.16.10"
      ],

      extras_require={
          "testing": ["pytest"]
      }
      )<|MERGE_RESOLUTION|>--- conflicted
+++ resolved
@@ -38,16 +38,12 @@
           'Programming Language :: Python :: 3.10',
       ],
 
-<<<<<<< HEAD
-      scripts=['scripts/trainN2V.py',
-               'scripts/predictN2V.py'
-               ],
-=======
+
       scripts=[
           'scripts/trainN2V.py',
           'scripts/predictN2V.py'
       ],
->>>>>>> 3748321b
+
 
       install_requires=[
           "numpy",
